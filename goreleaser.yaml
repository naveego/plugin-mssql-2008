--- conflicted
+++ resolved
@@ -20,15 +20,9 @@
   - id: output
     format: zip
     files:
-<<<<<<< HEAD
-    - manifest.json
-    - icon.png
-    - LICENSE
-=======
       - manifest.json
       - icon.png
       - LICENSE
->>>>>>> e5e50de7
     replacements:
 
 checksum:
