package internal

import (
	"database/sql"
	"encoding/json"
	"fmt"
	"github.com/naveego/go-json-schema"
	"github.com/naveego/plugin-pub-mssql/internal/meta"
	"github.com/naveego/plugin-pub-mssql/internal/pub"
	"github.com/naveego/plugin-pub-mssql/internal/templates"
	"github.com/pkg/errors"
	"log"
	"sort"
	"strings"
)

const CustomTargetOption string = "Custom Target"

type RealTimeHelper struct {
	dbChangeTrackingEnabled    map[string]bool
	tableChangeTrackingEnabled map[string]bool
}

func (r *RealTimeHelper) ensureDBChangeTrackingEnabled(session *OpSession, dbName string) error {
	if r.dbChangeTrackingEnabled == nil {
		r.dbChangeTrackingEnabled = map[string]bool{}
	}

	enabled, ok := r.dbChangeTrackingEnabled[dbName]
	if ok && enabled {
		return nil
	}

	row := session.DB.QueryRowContext(session.Ctx,
		fmt.Sprintf(`SELECT count(1)
FROM [%s].sys.change_tracking_databases
WHERE database_id=DB_ID(@ID)`, dbName), sql.Named("ID", dbName))

	var count int
	err := row.Scan(&count)
	if err == nil && count == 0 {
		err = errors.New("Database does not have change tracking enabled. " +
			"See https://docs.microsoft.com/en-us/sql/relational-databases/track-changes/enable-and-disable-change-tracking-sql-server for details on enabling change tracking.")
	}
	if err != nil {
		session.Log.Error("ensure db change tracking error: %s", "error", err.Error())
		return err
	}

	r.dbChangeTrackingEnabled[dbName] = true
	return nil
}

func (r *RealTimeHelper) ensureTableChangeTrackingEnabled(session *OpSession, dbName string, schemaID string) error {
	session.Log.Debug("ensure change tracking", "dbName", dbName, "schemaID", schemaID)

	err := r.ensureDBChangeTrackingEnabled(session, dbName)
	if err != nil {
		// If change tracking is disabled on the DB we can't do much.
		return err
	}

	session.Log.Debug("Database has change tracking enabled", "database", dbName)

	if r.tableChangeTrackingEnabled == nil {
		r.tableChangeTrackingEnabled = map[string]bool{}
	}

	enabled, ok := r.tableChangeTrackingEnabled[schemaID]
	if ok && enabled {
		return nil
	}

	row := session.DB.QueryRow(
		fmt.Sprintf(`SELECT count(1)
FROM [%s].sys.change_tracking_tables
WHERE object_id=OBJECT_ID(@ID)`, dbName), sql.Named("ID", schemaID))
	var count int
	err = row.Scan(&count)
	if err == nil && count == 0 {
		session.Log.Debug("change tracking not enabled", "dbName", dbName, "schemaID", schemaID)
		err = errors.New("Table does not have change tracking enabled. See https://docs.microsoft.com/en-us/sql/relational-databases/track-changes/enable-and-disable-change-tracking-sql-server for details on enabling change tracking.")
	}
	if err != nil {
		session.Log.Error("ensure table change tracking error: %s", "error", err.Error())
		return err
	}

	r.tableChangeTrackingEnabled[schemaID] = true
	session.Log.Debug("Table has change tracking enabled", "table", schemaID)
	return nil
}

type ConfigurationFormPreResponse struct {
	// The JSONSchema which should be used to build the form.
	Schema *jsonschema.JSONSchema
	// The UI hints which should be provided to the form.
	Ui SchemaMap
	// The state object which should be passed in any future Configure*Request as part of this configuration session.
	StateJson string
	// Current values from the form.
	DataJson string
	// Errors which should be displayed attached to fields in the form,
	// in the form of a JSON object with the same shape as the data object,
	// but the values are arrays of strings containing the error messages.
	DataErrors ErrorMap
	// Generic errors which should be displayed at the bottom of the form,
	// not associated with any specific fields.
	Errors []string
}

func (c ConfigurationFormPreResponse) ToResponse() *pub.ConfigureRealTimeResponse {
	return &pub.ConfigureRealTimeResponse{
		Form: &pub.ConfigurationFormResponse{
			UiJson:         c.Ui.String(),
			SchemaJson:     c.Schema.String(),
			DataJson:       c.DataJson,
			StateJson:      c.StateJson,
			Errors:         c.Errors,
			DataErrorsJson: c.DataErrors.String(),
		},
	}
}

func (r *RealTimeHelper) ConfigureRealTime(session *OpSession, req *pub.ConfigureRealTimeRequest) (*pub.ConfigureRealTimeResponse, error) {
	var err error

	// get form ui json
	jsonSchema, uiSchema := GetRealTimeSchemas()

	resp := ConfigurationFormPreResponse{
		DataJson:   req.Form.DataJson,
		StateJson:  req.Form.StateJson,
		Schema:     jsonSchema,
		Ui:         uiSchema,
		DataErrors: ErrorMap{},
	}

	// attempt to auto validate target schema if schema is a table
	schemaInfo := session.SchemaInfo[req.Schema.Id]
	if schemaInfo == nil || !schemaInfo.IsTable {
		schemaInfo = MetaSchemaFromPubSchema(req.Schema)
	} else {
		// If the schema is a table and it has change tracking, we have nothing else to configure.
		// Otherwise, we'll show the user an error telling them to configure change tracking for the table.
		err = r.ensureTableChangeTrackingEnabled(session, session.Settings.Database, req.Schema.Id)
		if err == nil {
			// target schema table is already configured
			delete(jsonSchema.Properties, "tables")
			jsonSchema.Property.Description = fmt.Sprintf("The table `%s` has change tracking enabled and is ready for real time publishing.", req.Schema.Id)

			return resp.ToResponse(), nil
		}
	}

	// attempt to auto populate the schema id list with tables that have change tracking enabled
	err = updateProperty(&jsonSchema.Property, func(p *jsonschema.Property) {
		for _, info := range session.SchemaInfo {
			if info.IsChangeTracking {
				p.Enum = append(p.Enum, info.ID)
			}
		}
		sort.Strings(p.Enum)
		p.Enum = append(p.Enum, CustomTargetOption)
	}, "tables", "schemaID")
	if err != nil {
		panic("schema was malformed")
	}

	var settings RealTimeSettings
	if req.Form.DataJson != "" {
		err = json.Unmarshal([]byte(req.Form.DataJson), &settings)
		if err != nil {
			return nil, errors.Wrap(err, "form.dataJson was invalid")
		}
	}

	if len(settings.Tables) == 0 {
		resp.DataErrors.GetOrAddChild("tables").AddError("At least one table is required.")
	} else {
		allTableErrors := resp.DataErrors.GetOrAddChild("tables")

		for i, table := range settings.Tables {
			tableErrors := allTableErrors.GetOrAddChild(i)

			if table.SchemaID == CustomTargetOption {
				dbName, _, _ := DecomposeSafeName(table.CustomTarget)
				err = r.ensureTableChangeTrackingEnabled(session, dbName, table.CustomTarget)
				if err != nil {
					tableErrors.GetOrAddChild("schemaID").AddError(err.Error())
					continue
				}
			} else {
				err = r.ensureTableChangeTrackingEnabled(session, session.Settings.Database, table.SchemaID)
				if err != nil {
					tableErrors.GetOrAddChild("schemaID").AddError(err.Error())
					continue
				}
			}

			expectedQueryKeys := map[string]bool{}

			depSchema := session.SchemaInfo[table.SchemaID]
			if depSchema == nil {
				if table.SchemaID == CustomTargetOption {
					depSchema, err = getMetaSchemaForSchemaId(session, table.CustomTarget)
					if err != nil {
						tableErrors.GetOrAddChild("schemaID").AddError(err.Error())
						continue
					}

					//settings.Tables[i].SchemaID = table.CustomTarget
				} else {
					tableErrors.GetOrAddChild("schemaID").AddError("Invalid table `%s`.", table.SchemaID)
					continue
				}
			}

			for _, k := range depSchema.Keys() {
				expectedQueryKeys[templates.PrefixColumn("Dependency", k)] = false
			}

			for _, k := range schemaInfo.Keys() {
				expectedQueryKeys[templates.PrefixColumn("Schema", k)] = false
			}

			if table.Query == "" {
				tableErrors.GetOrAddChild("query").AddError("Query is required.")
			} else {
				metadata, err := describeResultSet(session, table.Query)
				if err != nil {
					tableErrors.GetOrAddChild("query").AddError("Query failed: %s", err)
					continue
				} else {
					for _, col := range metadata {
						safeName := fmt.Sprintf("[%s]", strings.Trim(col.Name, "[]"))
						expectedQueryKeys[safeName] = true
					}
					var missing []string
					for name, detected := range expectedQueryKeys {
						if !detected {
							missing = append(missing, name)
						}
					}
					sort.Strings(missing)
					if len(missing) > 0 {
						tableErrors.GetOrAddChild("query").AddError("One or more required columns not found in query. Missing column(s): `%s`", strings.Join(missing, ", "))
					}
				}
			}
		}
	}

	//outData, err := json.Marshal(settings)
	//if err != nil {
	//	return nil, errors.Wrap(err, "error converting settings into json")
	//}
	//resp.DataJson = string(outData)

	return resp.ToResponse(), nil
}

func getTableSchemaId(table RealTimeTableSettings) string {
	if table.SchemaID == CustomTargetOption {
		return table.CustomTarget
	}

	return table.SchemaID
}

func getMetaSchemaForSchemaId(session *OpSession, schemaId string) (*meta.Schema, error) {
	schema := new(pub.Schema)
	schema.Query = fmt.Sprintf("SELECT * FROM %s", schemaId)
	schema.Id = schemaId

	_, err := DiscoverSchemasSync(session, session.SchemaDiscoverer, &pub.DiscoverSchemasRequest{
		Mode:       pub.DiscoverSchemasRequest_REFRESH,
		SampleSize: 0,
		ToRefresh: []*pub.Schema{
			schema,
		},
	})
	if err != nil {
		return nil, errors.Wrap(err,fmt.Sprintf("Unable to retrieve schema for target table `%s`.", schemaId))
	}

	metaSchemaInfo := MetaSchemaFromPubSchema(schema)
	session.SchemaInfo[schemaId] = metaSchemaInfo

	return metaSchemaInfo, nil
}

// commitVersion commits the version by writing out a state commit to the out channel.
// It will return early if the session is cancelled. It returns the version for clarity.
func commitVersion(session *OpSession, out chan<- *pub.Record, version int) int {
	state := RealTimeState{
		Version: version,
	}
	r := &pub.Record{
		Action:            pub.Record_REAL_TIME_STATE_COMMIT,
		RealTimeStateJson: state.String(),
	}

	select {
	case out <- r:
	case <-session.Ctx.Done():
	}
	return version
}

// returns true if the provided version is valid; false otherwise.
<<<<<<< HEAD
func validateChangeTrackingVersion(session *OpSession, set VersionSet) (bool, error) {

	for schemaID, version := range set {
		// TODO: switch databases as needed
		row := session.DB.QueryRow(`SELECT CHANGE_TRACKING_MIN_VALID_VERSION(OBJECT_ID(@schema))`, sql.Named("schema", schemaID))
		var minValidVersion int
		err := row.Scan(&minValidVersion)
		if err != nil {
			return false, err
		}
		if version < minValidVersion {
			session.Log.Warn("Current version is less than min valid version in database; all data will be re-loaded from source tables.",
				"currentVersion", version,
				"minValidVersion", minValidVersion)
			return false, nil
		}
=======
func validateChangeTrackingVersion(session *OpSession, schemaID string, version int) (bool, error) {
	dbName, _, _ := DecomposeSafeName(schemaID)

	tx, err := session.DB.BeginTx(session.Ctx, &sql.TxOptions{Isolation: sql.LevelSerializable})
	if err != nil {
		log.Fatal(err)
	}

	_, execErr := tx.Exec(`USE @db`, sql.Named("db", dbName))
	if execErr != nil {
		_ = tx.Rollback()
		log.Fatal(execErr)
	}
	row := tx.QueryRow(`SELECT CHANGE_TRACKING_MIN_VALID_VERSION(OBJECT_ID(@schema))`, sql.Named("schema", schemaID))
	if execErr != nil {
		_ = tx.Rollback()
		log.Fatal(execErr)
	}
	if err := tx.Commit(); err != nil {
		log.Fatal(err)
	}


	//row := session.DB.QueryRow(`USE @db; SELECT CHANGE_TRACKING_MIN_VALID_VERSION(OBJECT_ID(@schema));`, sql.Named("db", dbName) , sql.Named("schema", schemaID))
	var minValidVersion int
	err = row.Scan(&minValidVersion)
	if err != nil {
		return false, err
	}
	if version < minValidVersion {
		session.Log.Warn("Current version is less than min valid version in database; all data will be re-loaded from source tables.",
			"currentVersion", version,
			"minValidVersion", minValidVersion)
		return false, nil
>>>>>>> 42757b73
	}
	return true, nil
}

func getChangeTrackingVersion(session *OpSession, versionedTableIDs []string) (VersionSet, error) {

	// TODO: populate a versionSet using the table IDs, switching databases as needed

	out := VersionSet{}

	row := session.DB.QueryRow(`SELECT CHANGE_TRACKING_CURRENT_VERSION()`)
	var version int
	err := row.Scan(&version)
	session.Log.Debug("Got current version", "version", version)

	return out, err
}<|MERGE_RESOLUTION|>--- conflicted
+++ resolved
@@ -4,14 +4,14 @@
 	"database/sql"
 	"encoding/json"
 	"fmt"
-	"github.com/naveego/go-json-schema"
+	"sort"
+	"strings"
+
+	jsonschema "github.com/naveego/go-json-schema"
 	"github.com/naveego/plugin-pub-mssql/internal/meta"
 	"github.com/naveego/plugin-pub-mssql/internal/pub"
 	"github.com/naveego/plugin-pub-mssql/internal/templates"
 	"github.com/pkg/errors"
-	"log"
-	"sort"
-	"strings"
 )
 
 const CustomTargetOption string = "Custom Target"
@@ -281,7 +281,7 @@
 		},
 	})
 	if err != nil {
-		return nil, errors.Wrap(err,fmt.Sprintf("Unable to retrieve schema for target table `%s`.", schemaId))
+		return nil, errors.Wrap(err, fmt.Sprintf("Unable to retrieve schema for target table `%s`.", schemaId))
 	}
 
 	metaSchemaInfo := MetaSchemaFromPubSchema(schema)
@@ -309,9 +309,7 @@
 }
 
 // returns true if the provided version is valid; false otherwise.
-<<<<<<< HEAD
 func validateChangeTrackingVersion(session *OpSession, set VersionSet) (bool, error) {
-
 	for schemaID, version := range set {
 		// TODO: switch databases as needed
 		row := session.DB.QueryRow(`SELECT CHANGE_TRACKING_MIN_VALID_VERSION(OBJECT_ID(@schema))`, sql.Named("schema", schemaID))
@@ -326,42 +324,6 @@
 				"minValidVersion", minValidVersion)
 			return false, nil
 		}
-=======
-func validateChangeTrackingVersion(session *OpSession, schemaID string, version int) (bool, error) {
-	dbName, _, _ := DecomposeSafeName(schemaID)
-
-	tx, err := session.DB.BeginTx(session.Ctx, &sql.TxOptions{Isolation: sql.LevelSerializable})
-	if err != nil {
-		log.Fatal(err)
-	}
-
-	_, execErr := tx.Exec(`USE @db`, sql.Named("db", dbName))
-	if execErr != nil {
-		_ = tx.Rollback()
-		log.Fatal(execErr)
-	}
-	row := tx.QueryRow(`SELECT CHANGE_TRACKING_MIN_VALID_VERSION(OBJECT_ID(@schema))`, sql.Named("schema", schemaID))
-	if execErr != nil {
-		_ = tx.Rollback()
-		log.Fatal(execErr)
-	}
-	if err := tx.Commit(); err != nil {
-		log.Fatal(err)
-	}
-
-
-	//row := session.DB.QueryRow(`USE @db; SELECT CHANGE_TRACKING_MIN_VALID_VERSION(OBJECT_ID(@schema));`, sql.Named("db", dbName) , sql.Named("schema", schemaID))
-	var minValidVersion int
-	err = row.Scan(&minValidVersion)
-	if err != nil {
-		return false, err
-	}
-	if version < minValidVersion {
-		session.Log.Warn("Current version is less than min valid version in database; all data will be re-loaded from source tables.",
-			"currentVersion", version,
-			"minValidVersion", minValidVersion)
-		return false, nil
->>>>>>> 42757b73
 	}
 	return true, nil
 }
