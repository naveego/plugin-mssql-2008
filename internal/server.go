package internal

import (
	"context"
	"database/sql"
	"encoding/json"
	"fmt"
	"github.com/LK4D4/joincontext"
	"github.com/hashicorp/go-hclog"
	jsonschema "github.com/naveego/go-json-schema"
	"github.com/naveego/plugin-pub-mssql/internal/meta"
	"github.com/naveego/plugin-pub-mssql/internal/pub"
	"github.com/pkg/errors"
	"io"
	"io/ioutil"
	"os"
	"regexp"
	"sort"
	"strings"
	"sync"
)

// Server type to describe a server
type Server struct {
	mu      *sync.Mutex
	log     hclog.Logger
	session *Session
	config  *Config
}


type Config struct {
	LogLevel hclog.Level
	// Directory where log files should be stored.
	LogDirectory string
	// Directory where the plugin can store data permanently.
	PermanentDirectory string
	// Directory where the plugin can store temporary information which may be deleted.
	TemporaryDirectory string
}

type Session struct {
	Ctx        context.Context
	Cancel     func()
	Publishing bool
	Log        hclog.Logger
	Settings   *Settings
	Writer     Writer
	// tables that were discovered during connect
	SchemaInfo       map[string]*meta.Schema
	StoredProcedures []string
	RealTimeHelper   *RealTimeHelper
	Config           Config
	DB               *sql.DB
	SchemaDiscoverer SchemaDiscoverer
}

type OpSession struct {
	Session
	// Cancel cancels the context in this operation.
	Cancel func()
	// Ctx is the context for this operation. It will
	// be done when the context from gRPC call is done,
	// the overall session context is cancelled (by a disconnect)
	// or Cancel is called on this OpSession instance.
	Ctx context.Context
}

func (s *Session) OpSession(ctx context.Context) *OpSession {
	ctx, cancel := joincontext.Join(s.Ctx, ctx)
	return &OpSession{
		Session: *s,
		Cancel:  cancel,
		Ctx:     ctx,
	}
}

// NewServer creates a new publisher Server.
func NewServer(logger hclog.Logger) pub.PublisherServer {

	manifestBytes, err := ioutil.ReadFile("manifest.json")
	if err != nil {
		panic(errors.Wrap(err, "manifest.json must be in plugin directory"))
	}
	var manifest map[string]interface{}
	err = json.Unmarshal(manifestBytes, &manifest)
	if err != nil {
		panic(errors.Wrap(err, "manifest.json was invalid"))
	}

	configSchema := manifest["configSchema"].(map[string]interface{})
	configSchemaSchema = configSchema["schema"].(map[string]interface{})
	configSchemaUI = configSchema["ui"].(map[string]interface{})
	b, _ := json.Marshal(configSchemaSchema)
	configSchemaSchemaJSON = string(b)
	b, _ = json.Marshal(configSchemaUI)
	configSchemaUIJSON = string(b)

	return &Server{
		mu:  &sync.Mutex{},
		log: logger,
	}
}

func (s *Server) Configure(ctx context.Context, req *pub.ConfigureRequest) (*pub.ConfigureResponse, error) {

	config := &Config{
		LogLevel:           hclog.LevelFromString(req.LogLevel.String()),
		TemporaryDirectory: req.TemporaryDirectory,
		PermanentDirectory: req.PermanentDirectory,
		LogDirectory:       req.LogDirectory,
	}

	s.log.SetLevel(config.LogLevel)

	err := os.MkdirAll(config.PermanentDirectory, 0700)
	if err != nil {
		return nil, errors.Wrap(err, "ensure permanent directory available")
	}

	err = os.MkdirAll(config.TemporaryDirectory, 0700)
	if err != nil {
		return nil, errors.Wrap(err, "ensure temporary directory available")
	}

	s.config = config

	return new(pub.ConfigureResponse), nil
}

func (s *Server) getConfig() (Config, error) {
	if s.config == nil {
		_, err := s.Configure(context.Background(), &pub.ConfigureRequest{
			LogDirectory:       "",
			LogLevel:           pub.LogLevel_Info,
			PermanentDirectory: "./data",
			TemporaryDirectory: "./temp",
		})
		if err != nil {
			return Config{}, err
		}
	}

	return *s.config, nil
}

var configSchemaUI map[string]interface{}
var configSchemaUIJSON string
var configSchemaSchema map[string]interface{}
var configSchemaSchemaJSON string

// Connect connects to the data base and validates the connections
func (s *Server) Connect(ctx context.Context, req *pub.ConnectRequest) (*pub.ConnectResponse, error) {
	var err error
	s.log.Debug("Connecting...")
	s.disconnect()

	s.mu.Lock()
	defer s.mu.Unlock()

	session := &Session{
		Log:        s.log,
		SchemaInfo: map[string]*meta.Schema{},
	}

	session.Config, err = s.getConfig()
	if err != nil {
		return nil, err
	}

	session.Ctx, session.Cancel = context.WithCancel(context.Background())

	settings := new(Settings)
	if err := json.Unmarshal([]byte(req.SettingsJson), settings); err != nil {
		return nil, errors.WithStack(err)
	}

	if err := settings.Validate(); err != nil {
		return nil, errors.WithStack(err)
	}

	connectionString, err := settings.GetConnectionString()
	if err != nil {
		return nil, err
	}

	session.Settings = settings

	session.DB, err = sql.Open("sqlserver", connectionString)
	if err != nil {
		return nil, errors.Errorf("could not open connection: %s", err)
	}

	rows, err := session.DB.Query(`SELECT t.TABLE_NAME
     , t.TABLE_SCHEMA
     , t.TABLE_TYPE
     , c.COLUMN_NAME
     , tc.CONSTRAINT_TYPE
, CASE
  WHEN exists (SELECT 1 FROM sys.change_tracking_tables WHERE object_id = OBJECT_ID(t.TABLE_SCHEMA + '.' + t.TABLE_NAME))
  THEN 1
  ELSE 0
  END AS CHANGE_TRACKING
FROM INFORMATION_SCHEMA.TABLES AS t
       INNER JOIN INFORMATION_SCHEMA.COLUMNS AS c ON c.TABLE_SCHEMA = t.TABLE_SCHEMA AND c.TABLE_NAME = t.TABLE_NAME
       LEFT OUTER JOIN INFORMATION_SCHEMA.CONSTRAINT_COLUMN_USAGE AS ccu
                       ON ccu.COLUMN_NAME = c.COLUMN_NAME AND ccu.TABLE_NAME = t.TABLE_NAME AND
                          ccu.TABLE_SCHEMA = t.TABLE_SCHEMA
       LEFT OUTER JOIN INFORMATION_SCHEMA.TABLE_CONSTRAINTS AS tc
                       ON tc.CONSTRAINT_NAME = ccu.CONSTRAINT_NAME AND tc.CONSTRAINT_SCHEMA = ccu.CONSTRAINT_SCHEMA

ORDER BY TABLE_NAME`)
	if err != nil {
		return nil, errors.Errorf("could not read database schema: %s", err)
	}

	// Collect table names for display in UIs.
	for rows.Next() {
		var (
			schema, table, typ, columnName string
			constraint                     *string
			changeTracking                 bool
		)
		err = rows.Scan(&table, &schema, &typ, &columnName, &constraint, &changeTracking)
		if err != nil {
			return nil, errors.Wrap(err, "could not read table schema")
		}
		id := GetSchemaID(schema, table)
		info, ok := session.SchemaInfo[id]
		if !ok {
			info = &meta.Schema{
				ID:               id,
				IsTable:          typ == "BASE TABLE",
				IsChangeTracking: changeTracking,
			}
			session.SchemaInfo[id] = info
		}
		columnName = fmt.Sprintf("[%s]", columnName)
		columnInfo, ok := info.LookupColumn(columnName)
		if !ok {
			columnInfo = info.AddColumn(&meta.Column{ID: columnName})
		}
		columnInfo.IsKey = columnInfo.IsKey || constraint != nil && *constraint == "PRIMARY KEY"
	}

	rows, err = session.DB.Query("SELECT ROUTINE_SCHEMA, ROUTINE_NAME FROM information_schema.routines WHERE routine_type = 'PROCEDURE'")
	if err != nil {
		return nil, errors.Errorf("could not read stored procedures from database: %s", err)
	}

	for rows.Next() {
		var schema, name string
		var safeName string
		err = rows.Scan(&schema, &name)
		if err != nil {
			return nil, errors.Wrap(err, "could not read stored procedure schema")
		}
		if schema == "dbo" {
			safeName = makeSQLNameSafe(name)
		} else {
			safeName = fmt.Sprintf("%s.%s", makeSQLNameSafe(schema), makeSQLNameSafe(name))
		}
		session.StoredProcedures = append(session.StoredProcedures, safeName)
	}
	sort.Strings(session.StoredProcedures)

	s.session = session

	session.SchemaDiscoverer = SchemaDiscoverer{
		Log: s.log.With("cmp", "SchemaDiscoverer"),
	}

	s.log.Debug("Connect completed successfully.")

	return new(pub.ConnectResponse), err
}

func (s *Server) ConnectSession(*pub.ConnectRequest, pub.Publisher_ConnectSessionServer) error {
	return errors.New("Not supported.")
}

func (s *Server) ConfigureConnection(ctx context.Context, req *pub.ConfigureConnectionRequest) (*pub.ConfigureConnectionResponse, error) {
	return &pub.ConfigureConnectionResponse{
		Form: &pub.ConfigurationFormResponse{
			DataJson:   req.Form.DataJson,
			StateJson:  req.Form.StateJson,
			SchemaJson: configSchemaSchemaJSON,
			UiJson:     configSchemaUIJSON,
		},
	}, nil
}

func (s *Server) ConfigureQuery(ctx context.Context, req *pub.ConfigureQueryRequest) (*pub.ConfigureQueryResponse, error) {
	return nil, errors.New("Not implemented.")
}

func (s *Server) ConfigureRealTime(ctx context.Context, req *pub.ConfigureRealTimeRequest) (*pub.ConfigureRealTimeResponse, error) {

	session, err := s.getOpSession(ctx)
	if err != nil {
		return nil, err
	}

	if req.Form == nil {
		req.Form = &pub.ConfigurationFormRequest{}
	}

	if session.RealTimeHelper == nil {
		session.RealTimeHelper = new(RealTimeHelper)
	}

	ctx, cancel := context.WithCancel(session.Ctx)
	defer cancel()
	resp, err := session.RealTimeHelper.ConfigureRealTime(session, req)

	return resp, err
}

func (s *Server) BeginOAuthFlow(ctx context.Context, req *pub.BeginOAuthFlowRequest) (*pub.BeginOAuthFlowResponse, error) {
	return nil, errors.New("Not supported.")
}

func (s *Server) CompleteOAuthFlow(ctx context.Context, req *pub.CompleteOAuthFlowRequest) (*pub.CompleteOAuthFlowResponse, error) {
	return nil, errors.New("Not supported.")
}

func (s *Server) DiscoverSchemasStream(req *pub.DiscoverSchemasRequest, stream pub.Publisher_DiscoverSchemasStreamServer) error {
	s.log.Debug("Handling DiscoverSchemasStream...")

	session, err := s.getOpSession(stream.Context())
	if err != nil {
		return err
	}

	discovered, err := s.session.SchemaDiscoverer.DiscoverSchemas(session, req)
	if err != nil {
		return err
	}

	for {
		select {
		case <-stream.Context().Done():
			return stream.Context().Err()

		case schema, more := <-discovered:
			if !more {
				s.log.Info("Reached end of schema stream.")
				return nil
			}

			s.log.Debug("Discovered schema.", "schema", schema.Name)

			err = stream.Send(schema)
			if err != nil {
				return err
			}
		}
	}
}

func (s *Server) DiscoverSchemas(ctx context.Context, req *pub.DiscoverSchemasRequest) (*pub.DiscoverSchemasResponse, error) {

	s.log.Debug("Handling DiscoverSchemasRequest...")

	session, err := s.getOpSession(ctx)
	if err != nil {
		return nil, err
	}

	schemas, err := DiscoverSchemasSync(session, session.SchemaDiscoverer, req)

	return &pub.DiscoverSchemasResponse{
		Schemas: schemas,
	}, err
}

func (s *Server) ReadStream(req *pub.ReadRequest, stream pub.Publisher_ReadStreamServer) error {

	session, err := s.getOpSession(context.Background())
	if err != nil {
		return err
	}

	defer session.Cancel()

	jsonReq, _ := json.Marshal(req)

	s.log.Debug("Got PublishStream request.", "req", string(jsonReq))

	if session.Settings.PrePublishQuery != "" {
		_, err := session.DB.Exec(session.Settings.PrePublishQuery)
		if err != nil {
			return errors.Errorf("error running pre-publish query: %s", err)
		}
	}

	handler, innerRequest, err := BuildHandlerAndRequest(session, req, PublishToStreamHandler(stream))
	if err != nil {
		return errors.Wrap(err, "create handler")
	}

	err = handler.Handle(innerRequest)

	if session.Settings.PostPublishQuery != "" {
		_, postPublishErr := session.DB.Exec(session.Settings.PostPublishQuery)
		if postPublishErr != nil {
			if err != nil {
				postPublishErr = errors.Errorf("%s (publish had already stopped with error: %s)", postPublishErr, err)
			}

			return errors.Errorf("error running post-publish query: %s", postPublishErr)
		}
	}

	if err != nil && session.Ctx.Err() != nil {
		s.log.Error("Handler returned error, but context was cancelled so error will not be returned to caller. Error was: %s", err.Error())
		return nil
	}

	return err
}

// ConfigureWrite
func (s *Server) ConfigureWrite(ctx context.Context, req *pub.ConfigureWriteRequest) (*pub.ConfigureWriteResponse, error) {
	session, err := s.getOpSession(ctx)
	if err != nil {
		return nil, err
	}

	var errArray []string

	storedProcedures, _ := json.Marshal(session.StoredProcedures)
	schemaJSON := fmt.Sprintf(`{
	"type": "object",
	"properties": {
		"storedProcedure": {
			"type": "string",
			"title": "Stored Procedure Name",
			"description": "The name of the stored procedure",
			"enum": %s
		}
	},
	"required": [
		"storedProcedure"
	]
}`, storedProcedures)

	// first request return ui json schema form
	if req.Form == nil || req.Form.DataJson == "" {
		return &pub.ConfigureWriteResponse{
			Form: &pub.ConfigurationFormResponse{
				DataJson:       `{"storedProcedure":""}`,
				DataErrorsJson: "",
				Errors:         nil,
				SchemaJson:     schemaJSON,
				StateJson:      "",
			},
			Schema: nil,
		}, nil
	}

	// build schema
	var query string
	var properties []*pub.Property
	var data string
	var row *sql.Row
	var stmt *sql.Stmt
	var rows *sql.Rows
	var sprocSchema, sprocName string

	// get form data
	var formData ConfigureWriteFormData
	if err := json.Unmarshal([]byte(req.Form.DataJson), &formData); err != nil {
		errArray = append(errArray, fmt.Sprintf("error reading form data: %s", err))
		goto Done
	}

	if formData.StoredProcedure == "" {
		goto Done
	}

	sprocSchema, sprocName = decomposeSafeName(formData.StoredProcedure)
	// check if stored procedure exists
	query = `SELECT 1
FROM information_schema.routines
WHERE routine_type = 'PROCEDURE'
AND SPECIFIC_SCHEMA = @schema
AND SPECIFIC_NAME = @name
`
	stmt, err = session.DB.Prepare(query)
	if err != nil {
		errArray = append(errArray, fmt.Sprintf("error checking stored procedure: %s", err))
		goto Done
	}

	row = stmt.QueryRow(sql.Named("schema", sprocSchema), sql.Named("name", sprocName))

	err = row.Scan(&data)
	if err != nil {
		errArray = append(errArray, fmt.Sprintf("stored procedure does not exist: %s", err))
		goto Done
	}

	// get params for stored procedure
	query = `SELECT PARAMETER_NAME AS Name, DATA_TYPE AS Type
FROM INFORMATION_SCHEMA.PARAMETERS
WHERE SPECIFIC_SCHEMA = @schema
AND SPECIFIC_NAME = @name
`
	stmt, err = session.DB.Prepare(query)
	if err != nil {
		errArray = append(errArray, fmt.Sprintf("error preparing to get parameters for stored procedure: %s", err))
		goto Done
	}

	rows, err = stmt.Query(sql.Named("schema", sprocSchema), sql.Named("name", sprocName))
	if err != nil {
		errArray = append(errArray, fmt.Sprintf("error getting parameters for stored procedure: %s", err))
		goto Done
	}

	// add all params to properties of schema
	for rows.Next() {
		var colName, colType string
		err := rows.Scan(&colName, &colType)
		if err != nil {
			errArray = append(errArray, fmt.Sprintf("error getting parameters for stored procedure: %s", err))
			goto Done
		}

		properties = append(properties, &pub.Property{
			Id:           strings.TrimPrefix(colName, "@"),
			TypeAtSource: colType,
			Type:         meta.ConvertSQLTypeToPluginType(colType, 0),
			Name:         strings.TrimPrefix(colName, "@"),
		})
	}

Done:
	// return write back schema
	return &pub.ConfigureWriteResponse{
		Form: &pub.ConfigurationFormResponse{
			DataJson:   req.Form.DataJson,
			Errors:     errArray,
			StateJson:  req.Form.StateJson,
			SchemaJson: schemaJSON,
		},
		Schema: &pub.Schema{
			Id:                formData.StoredProcedure,
			Query:             formData.StoredProcedure,
			DataFlowDirection: pub.Schema_WRITE,
			Properties:        properties,
		},
	}, nil
}

type ConfigureWriteFormData struct {
	StoredProcedure string `json:"storedProcedure,omitempty"`
}


func (s *Server) ConfigureReplication(ctx context.Context, req *pub.ConfigureReplicationRequest) (*pub.ConfigureReplicationResponse, error) {
	builder := pub.NewConfigurationFormResponseBuilder(req.Form)

	s.log.Debug("Handling configure replication request.")

	var settings ReplicationSettings
	if req.Form.DataJson != "" {
		if err := json.Unmarshal([]byte(req.Form.DataJson), &settings); err != nil {
			return nil, errors.Wrapf(err, "invalid data json %q", req.Form.DataJson)
		}

		s.log.Debug("Configure replication request had data.", "data", string(req.Form.DataJson))


		if req.Schema != nil {
			s.log.Debug("Configure replication request had a schema.", "schema", req.Schema)
		}
		if req.Form.IsSave {
			s.log.Debug("Configure replication request was a save.")
		}

		if settings.SQLSchema != "" &&
			settings.VersionRecordTable != "" &&
			settings.GoldenRecordTable != "" &&
			req.Schema != nil &&
			req.Form.IsSave {

			s.log.Info("Configure replication request had IsSave=true, committing replication settings to database.")

			// The settings have been filled in, let's make sure it's ready to go.

			session, err := s.getOpSession(ctx)
			if err != nil {
				return nil, err
			}

			_, err = PrepareWriteHandler(session, &pub.PrepareWriteRequest{
				Schema:req.Schema,
				Replication: &pub.ReplicationWriteRequest{
				SettingsJson:req.Form.DataJson,
				Versions: req.Versions,
				},
			})
			if err != nil {
				s.log.Error("Configuring replication failed.", "req", string(req.Form.DataJson), "err", err)
				builder.Response.Errors = []string{err.Error()}
			}
		}
	}

	builder.UISchema = map[string]interface{}{
		"ui:order":[]string{"sqlSchema","goldenRecordTable", "versionRecordTable"},
	}
	builder.FormSchema = jsonschema.NewGenerator().WithRoot(ReplicationSettings{}).MustGenerate()

	return &pub.ConfigureReplicationResponse{
		Form:builder.Build(),
	}, nil
}

// PrepareWrite sets up the plugin to be able to write back
func (s *Server) PrepareWrite(ctx context.Context, req *pub.PrepareWriteRequest) (*pub.PrepareWriteResponse, error) {
	session, err := s.getOpSession(ctx)
	if err != nil {
		return nil, err
	}

	s.session.Writer, err = PrepareWriteHandler(session, req)

	if err != nil {
		return nil, err
	}

	schemaJSON, _ := json.MarshalIndent(req.Schema, "", "  ")
	s.log.Debug("Prepared to write.", "commitSLA", req.CommitSlaSeconds, "schema", string(schemaJSON))

	return &pub.PrepareWriteResponse{}, nil
}

// WriteStream writes a stream of records back to the source system
func (s *Server) WriteStream(stream pub.Publisher_WriteStreamServer) error {

	session, err := s.getOpSession(stream.Context())
	if err != nil {
		return err
	}

	if session.Writer == nil {
		return errors.New("session.Writer was nil, PrepareWrite should have been called before WriteStream")
	}

	defer session.Cancel()

	// get and process each record
	for {

		if session.Ctx.Err() != nil {
			return nil
		}

		// get record and exit if no more records or error
		record, err := stream.Recv()
		if err == io.EOF {
			return nil
		}
		if err != nil {
			return err
		}

		unmarshalledRecord, err := record.AsUnmarshalled()

		// if the record unmarshalled correctly,
		// we send it to the writer
		if err == nil {
			err = session.Writer.Write(session, unmarshalledRecord)
		}

<<<<<<< HEAD
		// process record and send ack
		ackMsgCh := make(chan string, 1)
		go func() {
			defer close(ackMsgCh)

			schema := session.WriteSettings.Schema

			// build params for stored procedure
			var args []interface{}
			for _, prop := range schema.Properties {

				rawValue := recordData[prop.Id]
				var value interface{}
				switch			 prop.Type {
				case pub.PropertyType_DATE, pub.PropertyType_DATETIME:
					stringValue, ok := rawValue.(string)
					if !ok {
						value = nil
					} else {
						value, err = time.Parse(time.RFC3339, stringValue)
					}

				default:
					value = rawValue
				}

				args = append(args, sql.Named(prop.Id, value))
			}
=======
>>>>>>> 55b6e480



		if err != nil {
			// send failure ack to agent
			ack := &pub.RecordAck{
				CorrelationId: record.CorrelationId,
				Error:         err.Error(),
			}
			err := stream.Send(ack)
			if err != nil {
				s.log.Error("Error writing error ack to agent.", "err", err, "ack", ack)
				return err
			}
		} else {
			// send success ack to agent
			err := stream.Send(&pub.RecordAck{
				CorrelationId: record.CorrelationId,
			})
			if err != nil {
				s.log.Error("Error writing success ack to agent.", "err", err)
				return err
			}
		}
	}
}

// DiscoverShapes discovers shapes present in the database
func (s *Server) DiscoverShapes(ctx context.Context, req *pub.DiscoverSchemasRequest) (*pub.DiscoverSchemasResponse, error) {
	return s.DiscoverSchemas(ctx, req)
}

// PublishStream sends records read in request to the agent
func (s *Server) PublishStream(req *pub.ReadRequest, stream pub.Publisher_PublishStreamServer) error {
	return s.ReadStream(req, stream)
}

// Disconnect disconnects from the server
func (s *Server) Disconnect(ctx context.Context, req *pub.DisconnectRequest) (*pub.DisconnectResponse, error) {

	s.disconnect()

	return new(pub.DisconnectResponse), nil
}

func (s *Server) disconnect() {
	s.mu.Lock()
	defer s.mu.Unlock()

	if s.session != nil {
		s.session.Cancel()
		if s.session.DB != nil {
			err := s.session.DB.Close()
			if err != nil {
				s.log.Error("Error closing connection", "err", err)
			}
		}
	}

	s.session = nil
}

func (s *Server) getOpSession(ctx context.Context) (*OpSession, error) {
	s.mu.Lock()
	defer s.mu.Unlock()

	if s.session == nil {
		return nil, errors.New("not connected")
	}

	if s.session.Ctx != nil && s.session.Ctx.Err() != nil {
		return nil, s.session.Ctx.Err()
	}

	return s.session.OpSession(ctx), nil
}

var schemaIDParseRE = regexp.MustCompile(`(?:\[([^\]]+)\].)?(?:)(?:\[([^\]]+)\])`)

func buildQuery(req *pub.ReadRequest) (string, error) {

	if req.Schema.Query != "" {
		return req.Schema.Query, nil
	}

	w := new(strings.Builder)
	w.WriteString("select ")
	var columnIDs []string
	for _, p := range req.Schema.Properties {
		columnIDs = append(columnIDs, p.Id)
	}
	columns := strings.Join(columnIDs, ", ")
	fmt.Fprintln(w, columns)
	fmt.Fprintln(w, "from ", req.Schema.Id)

	if len(req.Filters) > 0 {
		fmt.Fprintln(w, "where")

		properties := make(map[string]*pub.Property, len(req.Schema.Properties))
		for _, p := range req.Schema.Properties {
			properties[p.Id] = p
		}

		var filters []string
		for _, f := range req.Filters {
			property, ok := properties[f.PropertyId]
			if !ok {
				continue
			}

			wf := new(strings.Builder)

			fmt.Fprintf(wf, "  %s ", f.PropertyId)
			switch f.Kind {
			case pub.PublishFilter_EQUALS:
				fmt.Fprint(wf, "= ")
			case pub.PublishFilter_GREATER_THAN:
				fmt.Fprint(wf, "> ")
			case pub.PublishFilter_LESS_THAN:
				fmt.Fprint(wf, "< ")
			default:
				continue
			}

			switch property.Type {
			case pub.PropertyType_INTEGER, pub.PropertyType_FLOAT:
				fmt.Fprintf(wf, "%v", f.Value)
			default:
				fmt.Fprintf(wf, "CAST('%s' as %s)", f.Value, property.TypeAtSource)
			}

			filters = append(filters, wf.String())
		}

		fmt.Fprintln(w, strings.Join(filters, "AND\n  "))

	}

	return w.String(), nil
}

var errNotConnected = errors.New("not connected")


func formatTypeAtSource(t string, maxLength, precision, scale int) string {
	var maxLengthString string
	if maxLength < 0 {
		maxLengthString = "MAX"
	} else {
		maxLengthString = fmt.Sprintf("%d", maxLength)
	}

	switch t {
	case "char", "varchar", "nvarchar", "nchar", "binary", "varbinary", "text", "ntext":
		return fmt.Sprintf("%s(%s)", t, maxLengthString)
	case "decimal", "numeric":
		return fmt.Sprintf("%s(%d,%d)", t, precision, scale)
	case "float", "real":
		return fmt.Sprintf("%s(%d)", t, precision)
	case "datetime2":
		return fmt.Sprintf("%s(%d)", t, scale)
	default:
		return t
	}
}

func decomposeSafeName(safeName string) (schema, name string) {
	segs := strings.Split(safeName, ".")
	switch len(segs) {
	case 0:
		return "", ""
	case 1:
		return "dbo", strings.Trim(segs[0], "[]")
	case 2:
		return strings.Trim(segs[0], "[]"), strings.Trim(segs[1], "[]")
	default:
		return "", ""
	}
}

func makeSQLNameSafe(name string) string {
	if ok, _ := regexp.MatchString(`\W`, name); !ok {
		return name
	}
	return fmt.Sprintf("[%s]", name)
}<|MERGE_RESOLUTION|>--- conflicted
+++ resolved
@@ -676,37 +676,6 @@
 			err = session.Writer.Write(session, unmarshalledRecord)
 		}
 
-<<<<<<< HEAD
-		// process record and send ack
-		ackMsgCh := make(chan string, 1)
-		go func() {
-			defer close(ackMsgCh)
-
-			schema := session.WriteSettings.Schema
-
-			// build params for stored procedure
-			var args []interface{}
-			for _, prop := range schema.Properties {
-
-				rawValue := recordData[prop.Id]
-				var value interface{}
-				switch			 prop.Type {
-				case pub.PropertyType_DATE, pub.PropertyType_DATETIME:
-					stringValue, ok := rawValue.(string)
-					if !ok {
-						value = nil
-					} else {
-						value, err = time.Parse(time.RFC3339, stringValue)
-					}
-
-				default:
-					value = rawValue
-				}
-
-				args = append(args, sql.Named(prop.Id, value))
-			}
-=======
->>>>>>> 55b6e480
 
 
 
