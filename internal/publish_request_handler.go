--- conflicted
+++ resolved
@@ -106,17 +106,6 @@
 		}
 		mu.Lock()
 		defer mu.Unlock()
-<<<<<<< HEAD
-		sent := make(chan error)
-		go func(){
-			sent<- stream.Send(req.Record)
-		}()
-		select {
-		case err := <-sent:
-			return err
-		case <-ctx.Done():
-				return nil
-=======
 		done := make(chan error)
 		go func(){
 			 done <- stream.Send(req.Record)
@@ -128,7 +117,6 @@
 			return err
 		case <-t.C:
 			return errors.Errorf("stream.Send timed out; agent may be too busy to handle our data")
->>>>>>> 06a7f5c0
 		}
 	})
 }
