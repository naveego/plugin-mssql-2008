--- conflicted
+++ resolved
@@ -10,11 +10,7 @@
 	. "github.com/onsi/ginkgo"
 	. "github.com/onsi/gomega"
 	"github.com/pkg/errors"
-<<<<<<< HEAD
 	"google.golang.org/grpc/metadata"
-=======
-	"fmt"
->>>>>>> 24fe6c04
 	"log"
 )
 
